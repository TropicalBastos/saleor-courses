# Changelog
All notable, unreleased changes to this project will be documented in this file. For the released changes, please visit the [Releases](https://github.com/mirumee/saleor/releases) page.

## [Unreleased]
- Use USERNAME_FIELD instead of hard-code email field when resolving user - #3577 by @jxltom
- Support returning user's checkouts in GraphQL API - #3578 by @fowczarek
- Catch GraphqQL syntax errors and output it to errors field - #3576 by @jxltom
- Fix bug that quantity and variant id of CheckoutLineInput should be required - #3592 by @jxltom
- Register celery task for updating exchange rates - #3599 by @jxltom
- Order by id by default for CartLine - #3593 by @jxltom
- Fix bug where products in homepage should be visible to request.user instead of anonymous user - #3598 by @jxltom
- Simplify mutation's error checking - #3589 by @dominik-zeglen
- Add checkout assignment to the logged in customer - #3587 by @fowczarek
- Refactor `clean_instance`, so it does not returns errors anymore - #3597 by @akjanik
- Fix logo placement - #3602 by @dominik-zeglen
- Add charges taxes on shipping field to shop settings in GraphQL Api - #3603 by @fowczarek
- Make order fields sequence same as dashboard 2.0 - #3606 by @jxltom
- Fix bug where orders can not be filtered by payment status - #3608 by @jxltom
<<<<<<< HEAD
- Support get correct payment status for order without any payments - #3605 by @jxltom
=======
- Fix logo placement in dashboard 2.0 when the svg has specific width - #3609 by @jxltom
>>>>>>> 2529b586
<|MERGE_RESOLUTION|>--- conflicted
+++ resolved
@@ -16,8 +16,5 @@
 - Add charges taxes on shipping field to shop settings in GraphQL Api - #3603 by @fowczarek
 - Make order fields sequence same as dashboard 2.0 - #3606 by @jxltom
 - Fix bug where orders can not be filtered by payment status - #3608 by @jxltom
-<<<<<<< HEAD
-- Support get correct payment status for order without any payments - #3605 by @jxltom
-=======
 - Fix logo placement in dashboard 2.0 when the svg has specific width - #3609 by @jxltom
->>>>>>> 2529b586
+- Support get correct payment status for order without any payments - #3605 by @jxltom