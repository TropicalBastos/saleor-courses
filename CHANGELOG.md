--- conflicted
+++ resolved
@@ -25,11 +25,8 @@
 - Allow selecting the number of rows displayed in dashboard's list views - #4414 by @benekex2
 - Fix generating random avatars when updating staff accounts - #4521 by @maarcingebala
 - Changed license for artwork to CC-BY 4.0
-<<<<<<< HEAD
 - Input UI changes - #4542 by @benekex2
-=======
 - Fix rendering user avatar when it's null #4546 by @maarcingebala
->>>>>>> cf43e0e6
 
 ## 2.8.0
 
