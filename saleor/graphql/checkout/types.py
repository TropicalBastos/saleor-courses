--- conflicted
+++ resolved
@@ -3,6 +3,7 @@
 from django.conf import settings
 
 from ...checkout import models
+from ...core.taxes import ZERO_TAXED_MONEY
 from ...core.taxes.interface import (
     get_line_total_gross,
     get_shipping_gross,
@@ -33,17 +34,11 @@
         model = models.CheckoutLine
         filter_fields = ["id"]
 
-<<<<<<< HEAD
+    @staticmethod
     def resolve_total_price(self, info):
         return get_line_total_gross(
             checkout_line=self, discounts=info.context.discounts
         )
-=======
-    @staticmethod
-    def resolve_total_price(root: models.CheckoutLine, info):
-        taxes = get_taxes_for_address(root.checkout.shipping_address)
-        return root.get_total(discounts=info.context.discounts, taxes=taxes)
->>>>>>> 7eded6db
 
     @staticmethod
     def resolve_requires_shipping(root: models.CheckoutLine, *_args):
@@ -120,39 +115,21 @@
         interfaces = [graphene.relay.Node]
         filter_fields = ["token"]
 
-<<<<<<< HEAD
-    def resolve_total_price(self, info):
-        return get_total_gross(checkout=self, discounts=info.context.discounts)
-
-    def resolve_subtotal_price(self, info):
-        return get_subtotal_gross(checkout=self, discounts=info.context.discounts)
-
-    def resolve_shipping_price(self, info):
-        return get_shipping_gross(checkout=self, discounts=info.context.discounts)
-
-    def resolve_lines(self, *_args):
-        return self.lines.prefetch_related("variant")
-
-    def resolve_available_shipping_methods(self, info):
-        price = get_subtotal_gross(checkout=self, discounts=info.context.discounts)
-        return applicable_shipping_methods(self, price.gross.amount)
-
-    def resolve_available_payment_gateways(self, _info):
-=======
     @staticmethod
     def resolve_total_price(root: models.Checkout, info):
-        taxes = get_taxes_for_address(root.shipping_address)
-        return root.get_total(discounts=info.context.discounts, taxes=taxes)
+        taxed_total = (
+            get_total_gross(checkout=root, discounts=info.context.discounts)
+            - root.get_total_gift_cards_balance()
+        )
+        return max(taxed_total, ZERO_TAXED_MONEY)
 
     @staticmethod
     def resolve_subtotal_price(root: models.Checkout, info):
-        taxes = get_taxes_for_address(root.shipping_address)
-        return root.get_subtotal(discounts=info.context.discounts, taxes=taxes)
+        return get_subtotal_gross(checkout=root, discounts=info.context.discounts)
 
     @staticmethod
-    def resolve_shipping_price(root: models.Checkout, *_args):
-        taxes = get_taxes_for_address(root.shipping_address)
-        return root.get_shipping_price(taxes=taxes)
+    def resolve_shipping_price(root: models.Checkout, info):
+        return get_shipping_gross(checkout=root, discounts=info.context.discounts)
 
     @staticmethod
     def resolve_lines(root: models.Checkout, *_args):
@@ -160,13 +137,11 @@
 
     @staticmethod
     def resolve_available_shipping_methods(root: models.Checkout, info):
-        taxes = get_taxes_for_address(root.shipping_address)
-        price = root.get_subtotal(taxes=taxes, discounts=info.context.discounts)
+        price = get_subtotal_gross(checkout=root, discounts=info.context.discounts)
         return applicable_shipping_methods(root, price.gross.amount)
 
     @staticmethod
     def resolve_available_payment_gateways(_: models.Checkout, _info):
->>>>>>> 7eded6db
         return settings.CHECKOUT_PAYMENT_GATEWAYS.keys()
 
     @staticmethod
